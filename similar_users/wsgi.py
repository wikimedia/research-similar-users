--- conflicted
+++ resolved
@@ -18,11 +18,8 @@
 from models import database, UserMetadata, Coedit, Temporal
 
 app = Flask(__name__)
-<<<<<<< HEAD
-=======
 
 metrics = PrometheusMetrics(app)
->>>>>>> 9ac5d0ed
 basic_auth = BasicAuth(app)
 # Enable CORS for API endpoints
 cors = CORS(app, resources={r"/api/*": {"origins": "*"}})
@@ -78,7 +75,7 @@
     try:
         lookup_user(user_text)
     except Exception as e:
-        logging.error(f'Unable to load data for user {user_text}.', e)
+        app.logger.error(f'Unable to load data for user {user_text}.', e)
         return jsonify({'Error': str(e)})
 
     edits = get_additional_edits(
@@ -93,25 +90,14 @@
     last_edit = None
     app.logger.info(str(USER_METADATA[user_text]))
     if USER_METADATA[user_text]["oldest_edit"]:
-<<<<<<< HEAD
         oldest_edit = USER_METADATA[user_text]["oldest_edit"].strftime(READABLE_TIME_FORMAT)
+    else:
+        app.logger.debug("Didn't get an oldest_edit for user %s", user_text)
 
     if USER_METADATA[user_text]["most_recent_edit"]:
         last_edit = USER_METADATA[user_text]["most_recent_edit"].strftime(READABLE_TIME_FORMAT)
-=======
-        oldest_edit = datetime.strptime(
-            USER_METADATA[user_text]["oldest_edit"], TIME_FORMAT
-        ).strftime(READABLE_TIME_FORMAT)
-    else:
-        app.logger.debug("Didn't get an oldest_edit for user %s", user_text)
-
-    if USER_METADATA[user_text]["most_recent_edit"]:
-        last_edit = datetime.strptime(
-            USER_METADATA[user_text]["most_recent_edit"], TIME_FORMAT
-        ).strftime(READABLE_TIME_FORMAT)
     else:
         app.logger.debug("Didn't get an most_recent_edit for user %s", user_text)
->>>>>>> 9ac5d0ed
 
     result = {
         "user_text": user_text,
@@ -123,7 +109,7 @@
             for u in overlapping_users
         ],
     }
-    logging.debug("Got %d similarity results for user %s", len(result["results"]), user_text)
+    app.logger.debug("Got %d similarity results for user %s", len(result["results"]), user_text)
     return jsonify(result)
 
 @app.route("/healthz", methods=["GET"])
@@ -507,7 +493,7 @@
 
                 coedit = Coedit(user_text=user_text, neighbor=neighbor, overlap_count=overlap_count)
             except Exception as e:
-                logging.error(f'Failed to parse record {line} - {line_str}', e)
+                app.logger.error(f'Failed to parse record {line} - {line_str}', e)
             else:
                 database.session.add(coedit)
         database.session.commit()
@@ -530,7 +516,7 @@
                 temporal = Temporal(user_text=user_text, d=day_of_week, h=hour_of_day, num_edits=num_edits)
 
             except Exception as e:
-                logging.error(f'Failed to parse record {line_str}.', e)
+                app.logger.error(f'Failed to parse record {line_str}.', e)
             else:
                 database.session.add(temporal)
         database.session.commit()
@@ -566,19 +552,18 @@
         assert next(fin).strip().split("\t") == expected_header
         for line_str in fin:
             # TODO use csv library here?
-<<<<<<< HEAD
             try:
                 line = line_str.strip().split("\t")
                 user_text = line[0]
                 user = UserMetadata(
                     user_text=user_text,
-                    is_anon=bool(line[1]),
+                    is_anon=bool(distutils.util.strtobool(line[1])),
                     num_edits=int(line[2]),
                     num_pages=int(line[3]),
                     most_recent_edit=datetime.strptime(line[4], TIME_FORMAT),
                     oldest_edit=datetime.strptime(line[5], TIME_FORMAT))
             except Exception as e:
-                logging.error(f'Failed to parse record {line_str}: ', str(e))
+                app.looger.error(f'Failed to parse record {line_str}: ', str(e))
             else:
                 database.session.add(user)
         database.session.commit()
@@ -601,17 +586,6 @@
     temporal = Temporal.query.filter_by(user_text=user_text).first()
     if temporal:
         update_temporal_data(user_text, temporal.d, temporal.h, temporal.num_edits)
-=======
-            line = line_str.strip().split("\t")
-            user = line[0]
-            USER_METADATA[user] = {
-                "is_anon": bool(distutils.util.strtobool(line[1])),
-                "num_edits": int(line[2]),
-                "num_pages": int(line[3]),
-                "most_recent_edit": line[4],
-                "oldest_edit": line[5],
-            }
->>>>>>> 9ac5d0ed
 
 
 def load_data(resourcedir):
@@ -674,7 +648,7 @@
                 database.create_all()
                 load_data(args.resourcedir)
             except Exception as e:
-                logging.error('Failed to load input data.', str(e))
+                app.logger.error('Failed to load input data.', str(e))
     # Only use LISTEN_IP to configure docker port exposure - not for serving elsewhere.
     app.run(app.config["LISTEN_IP"] if "LISTEN_IP" in app.config else "127.0.0.1")
 
